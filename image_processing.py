"""
Image processing module for wheat disease detection application.
Handles image analysis, disease detection using YOLO with ByteTracker, and API communication.
"""
from ultralytics import YOLO
from PIL import Image
import time
import cv2
import numpy as np
import torch
import supervision as sv
from concurrent.futures import ThreadPoolExecutor

import config

# Global variables for ByteTracker
sent_track_ids = set()  # Set to track which track IDs have been sent to API

# Thread pool for async API calls
thread_pool = ThreadPoolExecutor(max_workers=4)

# Check if CUDA is available and set device accordingly
DEVICE = 'cuda' if torch.cuda.is_available() else 'cpu'
print(f"Using device: {DEVICE}")

# Load the model to the appropriate device
model = YOLO(config.MODEL_PATH)

# Initialize ByteTracker using Supervision
tracker = sv.ByteTrack(
    track_activation_threshold=0.25,
    lost_track_buffer=30,
    frame_rate=30
)

box_annotator = sv.RoundBoxAnnotator(thickness=2, color_lookup=sv.ColorLookup.CLASS)
label_annotator = sv.LabelAnnotator(text_color=sv.Color.WHITE, text_scale=1, text_thickness=2)

# For segmentation masks (if using segmentation model)
mask_annotator = sv.MaskAnnotator(
    opacity=0.3  # Semi-transparent overlay
)



# Define colors for different classes - using a colorful palette
COLORS = [
    (255, 0, 0),    # Blue
    (0, 255, 0),    # Green
    (0, 0, 255),    # Red
    (255, 255, 0),  # Cyan
    (255, 0, 255),  # Magenta
    (0, 255, 255),  # Yellow
    (128, 0, 0),    # Dark blue
    (0, 128, 0),    # Dark green
    (0, 0, 128)     # Dark red
]


def send_detection_async(img, disease_name, confidence):
    """
    Send detection to API asynchronously.
    
    Args:
        img (PIL.Image): The processed frame as PIL Image
        disease_name (str): Name of the detected disease
        confidence (float): Confidence score of the detection
    """
    try:
        from api_client import send_detection
        # Submit the task to the thread pool
        thread_pool.submit(send_detection, img, disease_name, confidence)
        return True
    except ImportError:
        print("Warning: Could not import api_client, detection not sent to backend")
        return False
    except Exception as e:
        print(f"Error sending detection to backend: {e}")
        return False


def process_video_frame(frame):
    """
    Process a video frame for wheat disease detection with segmentation masks and ByteTracker.
    Automatically sends new detections to the API asynchronously.
    
    Args:
        frame (numpy.ndarray): The input OpenCV frame to analyze
        
    Returns:
        tuple: (processed_frame) where:
            - processed_frame: The annotated frame with detection results
    """
    global tracker, sent_track_ids
    
    # Convert OpenCV BGR frame to PIL Image (RGB)
    img = Image.fromarray(cv2.cvtColor(frame, cv2.COLOR_BGR2RGB))
    
    # Run YOLO model prediction with segmentation masks
    results = model.predict(
        source=img,
        show_labels=False,  # We'll handle labels manually
        show_conf=False,    # We'll handle confidence display manually
        imgsz=640,
        verbose=False,      # Silence the print messages
        retina_masks=True   # Get high quality segmentation masks
    )
    
    # Start with the original frame
    result_frame = frame.copy()

    
    # Only process detections that meet the threshold
    if results and len(results[0].boxes) > 0:
        boxes = results[0].boxes
        # Only try to get masks if we're using a segmentation model
        masks = results[0].masks if config.IS_SEGMENTATION_MODEL and hasattr(results[0], 'masks') and results[0].masks is not None else None
        
        # Convert YOLO results to Supervision Detections format
        detections = sv.Detections.from_ultralytics(results[0])
        
        # Filter detections by confidence threshold and exclude "notobject" class
        confidence_mask = detections.confidence >= config.CONFIDENCE_THRESHOLD
        
        # Filter out "notobject" class if it exists
        class_mask = np.ones(len(detections), dtype=bool)
        if hasattr(results[0], 'names'):
            for i, class_id in enumerate(detections.class_id):
                class_name = results[0].names.get(class_id, f"Class {class_id}")
                if class_name.lower() == "notobject":
                    class_mask[i] = False
        
        # Apply both filters
        final_mask = confidence_mask & class_mask
        filtered_detections = detections[final_mask]
        
        # Update tracker with filtered detections
        tracks = tracker.update_with_detections(filtered_detections)
        
        highest_confidence = 0.0
        highest_confidence_disease = None # List to store objects that should be sent to backend
        
<<<<<<< HEAD
        # Process tracked objects
        for i in range(len(tracks)):
            if tracks.tracker_id[i] is None:  # Skip untracked detections
                continue
                
            track_id = tracks.tracker_id[i]
            confidence = tracks.confidence[i]
            class_id = tracks.class_id[i]
            class_name = results[0].names.get(class_id, f"Class {class_id}")
            
            # Check if this track ID is new and should be sent to API
            if track_id not in sent_track_ids:
                sent_track_ids.add(track_id)
                
                # Send detection to API asynchronously
                disease_name = class_name
                print(f"Processing new detection: Track ID:{int(track_id)} {disease_name} with {float(confidence):.2f} confidence")
                
                # Convert current frame to PIL Image for API
                result_img = Image.fromarray(cv2.cvtColor(result_frame, cv2.COLOR_BGR2RGB))
                #send_detection_async(result_img, disease_name, float(confidence))
            
            # Track highest confidence for return value
            if float(confidence) > highest_confidence:
                highest_confidence = float(confidence)
                highest_confidence_disease = class_name
        
=======
>>>>>>> cb716727
        # Draw all tracked detections for visualization using Supervision annotators
        if len(tracks) > 0:
            # Create labels for each track
            labels = []
            
            for i in range(len(tracks)):
                if tracks.tracker_id[i] is None:  # Skip untracked detections
                    labels.append("")  # Add empty label for untracked detections
                    continue
                    
                track_id = tracks.tracker_id[i]
                confidence = tracks.confidence[i]
                class_id = tracks.class_id[i]
                class_name = results[0].names.get(class_id, f"Class {class_id}")
                
                disease_name = class_name
                
                # Create label with class name, confidence, and track ID
                label = f"ID:{int(track_id)} {disease_name}: {float(confidence):.2f}"
                labels.append(label)
            
            # Apply annotations using Supervision with default color scheme
            # Draw bounding boxes
            result_frame = box_annotator.annotate(
                scene=result_frame,
                detections=tracks
            )
            
            # Draw labels
            result_frame = label_annotator.annotate(
                scene=result_frame,
                detections=tracks,
                labels=labels
            )
            
            # Draw segmentation masks if available and we're using a segmentation model
            if config.IS_SEGMENTATION_MODEL and masks is not None:
                # Create a detections object with masks for annotation
                detections_with_masks = sv.Detections(
                    xyxy=tracks.xyxy,
                    confidence=tracks.confidence,
                    class_id=tracks.class_id,
                    tracker_id=tracks.tracker_id,
                    mask=filtered_detections.mask if hasattr(filtered_detections, 'mask') and filtered_detections.mask is not None else None
                )
                
                # Apply mask annotation if masks are available
                if detections_with_masks.mask is not None:
                    result_frame = mask_annotator.annotate(
                        scene=result_frame,
                        detections=detections_with_masks
                    )
        
        # Send new detections to API with annotated frame
        for i in range(len(tracks)):
            if tracks.tracker_id[i] is None:  # Skip untracked detections
                continue
                
            track_id = tracks.tracker_id[i]
            confidence = tracks.confidence[i]
            class_id = tracks.class_id[i]
            class_name = results[0].names.get(class_id, f"Class {class_id}")
            
            # Get display ID for consistent visualization
            display_id = get_display_id(track_id)
            
            # Check if this track ID is new and should be sent to API
            if track_id not in sent_track_ids:
                sent_track_ids.add(track_id)
                
                # Send detection to API asynchronously with annotated frame
                disease_name = f"Wheat {class_name}"
                print(f"Processing new detection: Display ID:{display_id} (Track ID:{int(track_id)}) {disease_name} with {float(confidence):.2f} confidence")
                
                # Convert annotated frame to PIL Image for API
                annotated_img = Image.fromarray(cv2.cvtColor(result_frame, cv2.COLOR_BGR2RGB))
                send_detection_async(annotated_img, disease_name, float(confidence))
        
       
    
    return result_frame<|MERGE_RESOLUTION|>--- conflicted
+++ resolved
@@ -140,36 +140,6 @@
         highest_confidence = 0.0
         highest_confidence_disease = None # List to store objects that should be sent to backend
         
-<<<<<<< HEAD
-        # Process tracked objects
-        for i in range(len(tracks)):
-            if tracks.tracker_id[i] is None:  # Skip untracked detections
-                continue
-                
-            track_id = tracks.tracker_id[i]
-            confidence = tracks.confidence[i]
-            class_id = tracks.class_id[i]
-            class_name = results[0].names.get(class_id, f"Class {class_id}")
-            
-            # Check if this track ID is new and should be sent to API
-            if track_id not in sent_track_ids:
-                sent_track_ids.add(track_id)
-                
-                # Send detection to API asynchronously
-                disease_name = class_name
-                print(f"Processing new detection: Track ID:{int(track_id)} {disease_name} with {float(confidence):.2f} confidence")
-                
-                # Convert current frame to PIL Image for API
-                result_img = Image.fromarray(cv2.cvtColor(result_frame, cv2.COLOR_BGR2RGB))
-                #send_detection_async(result_img, disease_name, float(confidence))
-            
-            # Track highest confidence for return value
-            if float(confidence) > highest_confidence:
-                highest_confidence = float(confidence)
-                highest_confidence_disease = class_name
-        
-=======
->>>>>>> cb716727
         # Draw all tracked detections for visualization using Supervision annotators
         if len(tracks) > 0:
             # Create labels for each track
